--- conflicted
+++ resolved
@@ -39,13 +39,10 @@
 // TODO should we name this file as "extent_store.go" instead of "store_extent.go" ?
 
 const (
-<<<<<<< HEAD
-	ExtMetaFileName        = "EXTENT_META"
-	ExtCrcHeaderFileName   = "EXTENT_CRC"
-=======
+
 	// TODO what does ext mean in the following names?
 	ExtMetaFileName        = "EXTENT_META"  // TODO we should use "metadata" or "md" instead of "meta" for naming
->>>>>>> 94ca6a64
+	ExtCrcHeaderFileName   = "EXTENT_CRC"
 	ExtMetaFileOpt         = os.O_CREATE | os.O_RDWR
 	ExtDeleteFileName      = "EXTENT_DELETE"
 	ExtDeleteFileOpt       = os.O_CREATE | os.O_RDWR | os.O_APPEND
@@ -108,45 +105,27 @@
 the deletion of small files is removed by purgehole, while the large file extent deletes the extent directly.
 */
 type ExtentStore struct {
-<<<<<<< HEAD
-	dataDir             string                 //dataPartition store dataPath
-	baseExtentID        uint64                 //based extentID
-	extentInfoMap       map[uint64]*ExtentInfo //all extentInfo
-	extentInfoMux       sync.RWMutex           //lock
-	cache               *ExtentCache           //extent cache
-	lock                sync.Mutex
-	storeSize           int      //dataPartion store size
-	metaFp              *os.File //store dataPartion meta
-	deleteFp            *os.File //store delete extent history
+	dataDir             string                 // TODO why not call it dataPath?
+	baseExtentID        uint64                 // TODO what is baseExtentID
+	extentInfoMap       map[uint64]*ExtentInfo // map that stores all the extent information
+	extentInfoMux       sync.RWMutex           // TODO should we call it eiMutex or infoMutex?
+	cache               *ExtentCache           // extent cache
+	lock                sync.Mutex // TODO we should not call it lock. maybe just "mutex"?
+	storeSize           int      // TODO what is store size
+	metaFp              *os.File // TODO metadata file pointer?
+	deleteFp            *os.File // TODO store delete extent history?  what does this mean?
 	verifyCrcFp         *os.File
 	closeC              chan bool
 	closed              bool
-	avaliTinyExtentCh   chan uint64 //avali tinyExtent chan
-	unavaliTinyExtentCh chan uint64 //unavali tinyExtent chan
+	// avaliTinyExtentCh   chan uint64 //avali tinyExtent chan
+	// unavaliTinyExtentCh chan uint64 //unavali tinyExtent chan
+	goodTinyExtentC chan uint64 // available tinyExtent chan TODO I thought the names of all the channels should be ended with "C"
+	badTinyExtentC  chan uint64 // unavailable tinyExtent chan
 	blockSize           int
 	partitionID         uint64 //partitionID
 }
 
-=======
-	dataDir             string                 // TODO why not call it dataPath?
-	baseExtentID        uint64                 // TODO what is baseExtentID
-	extentInfoMap       map[uint64]*ExtentInfo // map that stores all the extent information
-	extentInfoMux   sync.RWMutex           // TODO should we call it eiMutex or infoMutex?
-	cache           *ExtentCache           // extent cache
-	lock            sync.Mutex             // TODO we should not call it lock. maybe just "mutex"?
-	storeSize       int      // TODO what is store size
-	metaFp          *os.File // TODO metadata file pointer?
-	deleteFp        *os.File // TODO store delete extent history?  what does this mean?
-	closeC          chan bool
-	closed          bool
-	goodTinyExtentC chan uint64 // available tinyExtent chan TODO I thought the names of all the channels should be ended with "C"
-	badTinyExtentC  chan uint64 // unavailable tinyExtent chan
-	blockSize       int
-	partitionID     uint64
-}
-
 // TODO Is there any special reason to warp the MkdirAll function?
->>>>>>> 94ca6a64
 func CheckAndCreateSubdir(name string) (err error) {
 	return os.MkdirAll(name, 0755)
 }
@@ -168,15 +147,12 @@
 		return
 	}
 
-<<<<<<< HEAD
 	if s.verifyCrcFp, err = os.OpenFile(path.Join(s.dataDir, ExtCrcHeaderFileName), ExtMetaFileOpt, 0666); err != nil {
 		return
 	}
 	syscall.Fallocate(int(s.verifyCrcFp.Fd()), 1, 0, ExtCrcHeaderSize)
 
-=======
 	// TODO rename deleteIdxFilePath
->>>>>>> 94ca6a64
 	// Load EXTENT_DELETE
 	deleteIdxFilePath := path.Join(s.dataDir, ExtDeleteFileName)
 	if s.deleteFp, err = os.OpenFile(deleteIdxFilePath, ExtDeleteFileOpt, 0666); err != nil {
@@ -204,13 +180,11 @@
 	var (
 		extentInfoSlice []*ExtentInfo
 	)
-<<<<<<< HEAD
-	if extentInfoSlice, err = s.GetAllExtentWatermark(GetAllExtentFilter()); err != nil {
-=======
+
 	if extentInfoSlice, err = s.GetAllWatermarks(GetStableExtentFilter()); err != nil {
->>>>>>> 94ca6a64
-		return
-	}
+		return
+	}
+
 	files = make([]*proto.File, 0, len(extentInfoSlice))
 	for _, extentInfo := range extentInfoSlice {
 		file := &proto.File{
@@ -299,7 +273,6 @@
 	return
 }
 
-<<<<<<< HEAD
 func (s *ExtentStore) loadExtentHeader(extentId uint64, e *Extent) (err error) {
 	if extentId >= MaxExtentId && !IsTinyExtent(extentId) {
 		return ErrorUnavaliExtent
@@ -309,11 +282,8 @@
 	return
 }
 
-func (s *ExtentStore) IsExistExtent(extentID uint64) (exist bool) {
-=======
 // HasExtent tells if the extent store has the extent with the given ID
 func (s *ExtentStore) HasExtent(extentID uint64) (exist bool) {
->>>>>>> 94ca6a64
 	s.extentInfoMux.RLock()
 	defer s.extentInfoMux.RUnlock()
 	_, exist = s.extentInfoMap[extentID]
