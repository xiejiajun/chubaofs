--- conflicted
+++ resolved
@@ -59,9 +59,8 @@
 	resp.Total = configTotalMem
 	resp.Used, err = util.GetProcessMemory(os.Getpid())
 
-<<<<<<< HEAD
-	resp.StoreType = m.storeType
-	if m.storeType == proto.MetaTypeRocks {
+	resp.StoreType = m.metaNode.storeType
+	if resp.StoreType == proto.MetaTypeRocks {
 		for _, rd := range m.rocksDirs {
 			if total, used, err := util.GetDiskInfo(rd); err != nil {
 				log.LogErrorf("get disk info by path:[%s] has err:[%s]", m.rootDir, err.Error())
@@ -93,16 +92,6 @@
 
 				}
 			}
-=======
-	resp.StoreType = m.metaNode.storeType
-	log.LogDebugf("====xxx===metaNodeReport storeType: %v\n", m.metaNode)
-	if m.metaNode.storeType == proto.MetaTypeRocks {
-		if total, used, err := util.GetDiskInfo(m.rootDir); err != nil {
-			log.LogErrorf("get disk info by path:[%s] has err:[%s]", m.rootDir, err.Error())
-		} else {
-			resp.DiskTotal = total
-			resp.DiskUsed = used
->>>>>>> 95da34a8
 		}
 	}
 
