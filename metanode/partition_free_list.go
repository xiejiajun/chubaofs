// Copyright 2018 The Chubao Authors.
//
// Licensed under the Apache License, Version 2.0 (the "License");
// you may not use this file except in compliance with the License.
// You may obtain a copy of the License at
//
//     http://www.apache.org/licenses/LICENSE-2.0
//
// Unless required by applicable law or agreed to in writing, software
// distributed under the License is distributed on an "AS IS" BASIS,
// WITHOUT WARRANTIES OR CONDITIONS OF ANY KIND, either express or
// implied. See the License for the specific language governing
// permissions and limitations under the License.

package metanode

import (
	"fmt"
	"net"
	"os"
	"path"
	"sync"
	"time"

	"github.com/chubaofs/chubaofs/proto"
	"github.com/chubaofs/chubaofs/util/errors"
	"github.com/chubaofs/chubaofs/util/log"
)

const (
	AsyncDeleteInterval           = 10 * time.Second
	UpdateVolTicket               = 2 * time.Minute
	BatchCounts                   = 128
	OpenRWAppendOpt               = os.O_CREATE | os.O_RDWR | os.O_APPEND
	TempFileValidTime             = 86400 //units: sec
	DeleteInodeFileExtension      = "INODE_DEL"
	DeleteWorkerCnt               = 10
	InodeNLink0DelayDeleteSeconds = 7 * 24 * 3600
)

func (mp *MetaPartition) startFreeList() (err error) {
	if mp.delInodeFp, err = os.OpenFile(path.Join(mp.config.RootDir,
		DeleteInodeFileExtension), OpenRWAppendOpt, 0644); err != nil {
		return
	}

	// start vol update ticket
	go mp.updateVolWorker()
	go mp.deleteWorker()
	mp.startToDeleteExtents()
	return
}

func (mp *MetaPartition) updateVolView(convert func(view *proto.DataPartitionsView) *DataPartitionsView) (err error) {
	volName := mp.config.VolName
	dataView, err := masterClient.ClientAPI().GetDataPartitions(volName)
	if err != nil {
		err = fmt.Errorf("updateVolWorker: get data partitions view fail: volume(%v) err(%v)",
			volName, err)
		log.LogErrorf(err.Error())
		return
	}
	mp.vol.UpdatePartitions(convert(dataView))
	return nil
}

func (mp *MetaPartition) updateVolWorker() {
	t := time.NewTicker(UpdateVolTicket)
	var convert = func(view *proto.DataPartitionsView) *DataPartitionsView {
		newView := &DataPartitionsView{
			DataPartitions: make([]*DataPartition, len(view.DataPartitions)),
		}
		for i := 0; i < len(view.DataPartitions); i++ {
			newView.DataPartitions[i] = &DataPartition{
				PartitionID: view.DataPartitions[i].PartitionID,
				Status:      view.DataPartitions[i].Status,
				Hosts:       view.DataPartitions[i].Hosts,
				ReplicaNum:  view.DataPartitions[i].ReplicaNum,
			}
		}
		return newView
	}
	mp.updateVolView(convert)
	for {
		select {
		case <-mp.stopC:
			t.Stop()
			return
		case <-t.C:
			mp.updateVolView(convert)
		}
	}
}

const (
	MinDeleteBatchCounts = 100
	MaxSleepCnt          = 10
)

func (mp *MetaPartition) deleteWorker() {
	var (
		idx      int
		isLeader bool
	)
	buffSlice := make([]uint64, 0, DeleteBatchCount())
	var sleepCnt uint64
	for {
		buffSlice = buffSlice[:0]
		select {
		case <-mp.stopC:
			log.LogDebugf("[metaPartition] deleteWorker stop partition: %v", mp.config)
			return
		default:
		}
		if _, isLeader = mp.IsLeader(); !isLeader {
			time.Sleep(AsyncDeleteInterval)
			continue
		}
<<<<<<< HEAD
=======

		//add sleep time value
		DeleteWorkerSleepMs()

>>>>>>> 5330cf5b
		isForceDeleted := sleepCnt%MaxSleepCnt == 0
		if !isForceDeleted && mp.freeList.Len() < MinDeleteBatchCounts {
			time.Sleep(AsyncDeleteInterval)
			sleepCnt++
			continue
		}

		batchCount := DeleteBatchCount()
		delayDeleteInos := make([]uint64, 0)
		for idx = 0; idx < int(batchCount); idx++ {
			// batch get free inoded from the freeList
			ino := mp.freeList.Pop()
			if ino == 0 {
				break
			}

			//check inode nlink == 0 and deletMarkFlag unset
			if inode, ok := mp.inodeTree.CopyGet(&Inode{Inode: ino}).(*Inode); ok {
				if inode.ShouldDelayDelete() {
					log.LogDebugf("[metaPartition] deleteWorker delay to remove inode: %v as NLink is 0", inode)
					delayDeleteInos = append(delayDeleteInos, ino)
					continue
				}
			}

			buffSlice = append(buffSlice, ino)
		}

		//delay
		for _, delayDeleteIno := range delayDeleteInos {
			mp.freeList.Push(delayDeleteIno)
		}

		mp.persistDeletedInodes(buffSlice)
		mp.deleteMarkedInodes(buffSlice)
		sleepCnt++
	}
}

// delete Extents by Partition,and find all successDelete inode
func (mp *MetaPartition) batchDeleteExtentsByPartition(partitionDeleteExtents map[uint64][]proto.ExtentKey, allInodes []*Inode) (shouldCommit []*Inode) {
	shouldCommit = make([]*Inode, 0, DeleteBatchCount())
	occurErrors := mp.deleteExtentsByPartition(partitionDeleteExtents)
	//range AllNode,find all Extents delete success on inode,it must to be append shouldCommit
	for i := 0; i < len(allInodes); i++ {
		successDeleteExtentCnt := 0
		inode := allInodes[i]
		inode.Extents.Range(func(ek proto.ExtentKey) bool {
			if occurErrors[ek.PartitionId] == nil {
				successDeleteExtentCnt++
				return true
			} else {
				log.LogWarnf("deleteInode Inode(%v) error(%v)", inode.Inode, occurErrors[ek.PartitionId])
				return false
			}
		})
		if successDeleteExtentCnt == inode.Extents.Len() {
			shouldCommit = append(shouldCommit, inode)
		}
	}

	return
}

// Delete the marked inodes.
func (mp *MetaPartition) deleteMarkedInodes(inoSlice []uint64) {
	defer func() {
		if r := recover(); r != nil {
			log.LogErrorf(fmt.Sprintf("metaPartition(%v) deleteMarkedInodes panic (%v)", mp.config.PartitionId, r))
		}
	}()
	shouldCommit := make([]*Inode, 0, DeleteBatchCount())
	allDeleteExtents := make(map[string]uint64)
	deleteExtentsByPartition := make(map[uint64][]proto.ExtentKey)
	allInodes := make([]*Inode, 0)
	for _, ino := range inoSlice {
		inode, err := mp.inodeTree.Get(ino)
		if err != nil {
			log.LogErrorf("get inode by:[%d] has err:[%s]", ino, err.Error())
			continue
		}
		inode.Extents.Range(func(ek proto.ExtentKey) bool {
			_, ok := allDeleteExtents[ek.GetExtentKey()]
			if !ok {
				allDeleteExtents[ek.GetExtentKey()] = inode.Inode
			}
			exts, ok := deleteExtentsByPartition[ek.PartitionId]
			if !ok {
				exts = make([]proto.ExtentKey, 0)
			}
<<<<<<< HEAD
			exts = append(exts, ek)
			deleteExtentsByPartition[ek.PartitionId] = exts
=======
			exts = append(exts, ext)
			log.LogWritef("mp(%v) ino(%v) deleteExtent(%v)", mp.config.PartitionId, inode.Inode, ext.String())
			deleteExtentsByPartition[ext.PartitionId] = exts
>>>>>>> 5330cf5b
			return true
		})
		allInodes = append(allInodes, inode)
	}
	shouldCommit = mp.batchDeleteExtentsByPartition(deleteExtentsByPartition, allInodes)
	if len(shouldCommit) > 0 {
		bufSlice := make([]byte, 0, 8*len(shouldCommit))
		for _, inode := range shouldCommit {
			bufSlice = append(bufSlice, inode.MarshalKey()...)
		}
		err := mp.syncToRaftFollowersFreeInode(bufSlice)
		if err != nil {
			log.LogWarnf("[deleteInodeTreeOnRaftPeers] raft commit inode list: %v, "+
				"response %s", shouldCommit, err.Error())
		}
		for _, inode := range shouldCommit {
			if err == nil {
				mp.internalDeleteInode(inode)
			} else {
				mp.freeList.Push(inode.Inode)
			}
		}
		log.LogInfof("metaPartition(%v) deleteInodeCnt(%v)", mp.config.PartitionId, len(shouldCommit))
	}
}

func (mp *MetaPartition) syncToRaftFollowersFreeInode(hasDeleteInodes []byte) (err error) {
	_, err = mp.submit(opFSMInternalDeleteInode, hasDeleteInodes)

	return
}

func (mp *MetaPartition) notifyRaftFollowerToFreeInodes(wg *sync.WaitGroup, target string, hasDeleteInodes []byte) (err error) {
	var conn *net.TCPConn
	conn, err = mp.config.ConnPool.GetConnect(target)
	defer func() {
		wg.Done()
		if err != nil {
			log.LogWarnf(err.Error())
			mp.config.ConnPool.PutConnect(conn, ForceClosedConnect)
		} else {
			mp.config.ConnPool.PutConnect(conn, NoClosedConnect)
		}
	}()
	if err != nil {
		return
	}
	request := NewPacketToFreeInodeOnRaftFollower(mp.config.PartitionId, hasDeleteInodes)
	if err = request.WriteToConn(conn); err != nil {
		return
	}

	if err = request.ReadFromConn(conn, proto.NoReadDeadlineTime); err != nil {
		return
	}

	if request.ResultCode != proto.OpOk {
		err = fmt.Errorf("request(%v) error(%v)", request.GetUniqueLogId(), string(request.Data[:request.Size]))
	}

	return
}

func (mp *MetaPartition) doDeleteMarkedInodes(ext *proto.ExtentKey) (err error) {
	// get the data node view
	dp := mp.vol.GetPartition(ext.PartitionId)
	if dp == nil {
		err = errors.NewErrorf("unknown dataPartitionID=%d in vol",
			ext.PartitionId)
		return
	}
	// delete the data node
	conn, err := mp.config.ConnPool.GetConnect(dp.Hosts[0])

	defer func() {
		if err != nil {
			mp.config.ConnPool.PutConnect(conn, ForceClosedConnect)
		} else {
			mp.config.ConnPool.PutConnect(conn, NoClosedConnect)
		}
	}()

	if err != nil {
		err = errors.NewErrorf("get conn from pool %s, "+
			"extents partitionId=%d, extentId=%d",
			err.Error(), ext.PartitionId, ext.ExtentId)
		return
	}
	p := NewPacketToDeleteExtent(dp, ext)
	if err = p.WriteToConn(conn); err != nil {
		err = errors.NewErrorf("write to dataNode %s, %s", p.GetUniqueLogId(),
			err.Error())
		return
	}
	if err = p.ReadFromConn(conn, proto.ReadDeadlineTime); err != nil {
		err = errors.NewErrorf("read response from dataNode %s, %s",
			p.GetUniqueLogId(), err.Error())
		return
	}
	if p.ResultCode != proto.OpOk {
		err = errors.NewErrorf("[deleteMarkedInodes] %s response: %s", p.GetUniqueLogId(),
			p.GetResultMsg())
	}
	return
}

func (mp *MetaPartition) doBatchDeleteExtentsByPartition(partitionID uint64, exts []proto.ExtentKey) (err error) {
	// get the data node view
	dp := mp.vol.GetPartition(partitionID)
	if dp == nil {
		err = errors.NewErrorf("unknown dataPartitionID=%d in vol",
			partitionID)
		return
	}
	for _, ext := range exts {
		if ext.PartitionId != partitionID {
			err = errors.NewErrorf("BatchDeleteExtent do batchDelete on PartitionID(%v) but unexpect Extent(%v)", partitionID, ext)
			return
		}
	}

	// delete the data node
	conn, err := mp.config.ConnPool.GetConnect(dp.Hosts[0])

	defer func() {
		if err != nil {
			mp.config.ConnPool.PutConnect(conn, ForceClosedConnect)
		} else {
			mp.config.ConnPool.PutConnect(conn, NoClosedConnect)
		}
	}()

	if err != nil {
		err = errors.NewErrorf("get conn from pool %s, "+
			"extents partitionId=%d",
			err.Error(), partitionID)
		return
	}
	p := NewPacketToBatchDeleteExtent(dp, exts)
	if err = p.WriteToConn(conn); err != nil {
		err = errors.NewErrorf("write to dataNode %s, %s", p.GetUniqueLogId(),
			err.Error())
		return
	}
	if err = p.ReadFromConn(conn, proto.BatchDeleteExtentReadDeadLineTime); err != nil {
		err = errors.NewErrorf("read response from dataNode %s, %s",
			p.GetUniqueLogId(), err.Error())
		return
	}
	if p.ResultCode != proto.OpOk {
		err = errors.NewErrorf("[deleteMarkedInodes] %s response: %s", p.GetUniqueLogId(),
			p.GetResultMsg())
	}
	return
}

func (mp *MetaPartition) persistDeletedInodes(inos []uint64) {
	for _, ino := range inos {
		if _, err := mp.delInodeFp.WriteString(fmt.Sprintf("%v\n", ino)); err != nil {
			log.LogWarnf("[persistDeletedInodes] failed store ino=%v", ino)
		}
	}
}<|MERGE_RESOLUTION|>--- conflicted
+++ resolved
@@ -116,13 +116,10 @@
 			time.Sleep(AsyncDeleteInterval)
 			continue
 		}
-<<<<<<< HEAD
-=======
 
 		//add sleep time value
 		DeleteWorkerSleepMs()
 
->>>>>>> 5330cf5b
 		isForceDeleted := sleepCnt%MaxSleepCnt == 0
 		if !isForceDeleted && mp.freeList.Len() < MinDeleteBatchCounts {
 			time.Sleep(AsyncDeleteInterval)
@@ -140,7 +137,12 @@
 			}
 
 			//check inode nlink == 0 and deletMarkFlag unset
-			if inode, ok := mp.inodeTree.CopyGet(&Inode{Inode: ino}).(*Inode); ok {
+			inode, err := mp.inodeTree.RefGet(ino)
+			if err != nil && err != existsError {
+				log.LogErrorf("get inode:[%d] has err:[%s]", ino, err.Error())
+				break
+			}
+			if err == nil {
 				if inode.ShouldDelayDelete() {
 					log.LogDebugf("[metaPartition] deleteWorker delay to remove inode: %v as NLink is 0", inode)
 					delayDeleteInos = append(delayDeleteInos, ino)
@@ -163,9 +165,27 @@
 }
 
 // delete Extents by Partition,and find all successDelete inode
-func (mp *MetaPartition) batchDeleteExtentsByPartition(partitionDeleteExtents map[uint64][]proto.ExtentKey, allInodes []*Inode) (shouldCommit []*Inode) {
+func (mp *MetaPartition) batchDeleteExtentsByPartition(partitionDeleteExtents map[uint64][]*proto.ExtentKey, allInodes []*Inode) (shouldCommit []*Inode) {
+	occurErrors := make(map[uint64]error)
 	shouldCommit = make([]*Inode, 0, DeleteBatchCount())
-	occurErrors := mp.deleteExtentsByPartition(partitionDeleteExtents)
+	var (
+		wg   sync.WaitGroup
+		lock sync.Mutex
+	)
+
+	//wait all Partition do BatchDeleteExtents fininsh
+	for partitionID, extents := range partitionDeleteExtents {
+		wg.Add(1)
+		go func(partitionID uint64, extents []*proto.ExtentKey) {
+			perr := mp.doBatchDeleteExtentsByPartition(partitionID, extents)
+			lock.Lock()
+			occurErrors[partitionID] = perr
+			lock.Unlock()
+			wg.Done()
+		}(partitionID, extents)
+	}
+	wg.Wait()
+
 	//range AllNode,find all Extents delete success on inode,it must to be append shouldCommit
 	for i := 0; i < len(allInodes); i++ {
 		successDeleteExtentCnt := 0
@@ -196,7 +216,7 @@
 	}()
 	shouldCommit := make([]*Inode, 0, DeleteBatchCount())
 	allDeleteExtents := make(map[string]uint64)
-	deleteExtentsByPartition := make(map[uint64][]proto.ExtentKey)
+	deleteExtentsByPartition := make(map[uint64][]*proto.ExtentKey)
 	allInodes := make([]*Inode, 0)
 	for _, ino := range inoSlice {
 		inode, err := mp.inodeTree.Get(ino)
@@ -205,22 +225,19 @@
 			continue
 		}
 		inode.Extents.Range(func(ek proto.ExtentKey) bool {
+			ext := &ek
 			_, ok := allDeleteExtents[ek.GetExtentKey()]
 			if !ok {
 				allDeleteExtents[ek.GetExtentKey()] = inode.Inode
 			}
 			exts, ok := deleteExtentsByPartition[ek.PartitionId]
 			if !ok {
-				exts = make([]proto.ExtentKey, 0)
-			}
-<<<<<<< HEAD
-			exts = append(exts, ek)
-			deleteExtentsByPartition[ek.PartitionId] = exts
-=======
+				exts = make([]*proto.ExtentKey, 0)
+			}
+
 			exts = append(exts, ext)
 			log.LogWritef("mp(%v) ino(%v) deleteExtent(%v)", mp.config.PartitionId, inode.Inode, ext.String())
 			deleteExtentsByPartition[ext.PartitionId] = exts
->>>>>>> 5330cf5b
 			return true
 		})
 		allInodes = append(allInodes, inode)
@@ -327,7 +344,7 @@
 	return
 }
 
-func (mp *MetaPartition) doBatchDeleteExtentsByPartition(partitionID uint64, exts []proto.ExtentKey) (err error) {
+func (mp *MetaPartition) doBatchDeleteExtentsByPartition(partitionID uint64, exts []*proto.ExtentKey) (err error) {
 	// get the data node view
 	dp := mp.vol.GetPartition(partitionID)
 	if dp == nil {
