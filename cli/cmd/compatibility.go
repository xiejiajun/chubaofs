// Copyright 2018 The Chubao Authors.
//
// Licensed under the Apache License, Version 2.0 (the "License");
// you may not use this file except in compliance with the License.
// You may obtain a copy of the License at
//
//     http://www.apache.org/licenses/LICENSE-2.0
//
// Unless required by applicable law or agreed to in writing, software
// distributed under the License is distributed on an "AS IS" BASIS,
// WITHOUT WARRANTIES OR CONDITIONS OF ANY KIND, either express or
// implied. See the License for the specific language governing
// permissions and limitations under the License.

package cmd

import (
	"fmt"
<<<<<<< HEAD
	"github.com/chubaofs/chubaofs/proto"
	"os"
	"reflect"
	"strconv"

	"github.com/chubaofs/chubaofs/cli/api"
	"github.com/chubaofs/chubaofs/metanode"
	"github.com/chubaofs/chubaofs/util/log"
	"github.com/spf13/cobra"
=======
	"github.com/chubaofs/chubaofs/cli/api"
	"github.com/chubaofs/chubaofs/metanode"
	"github.com/chubaofs/chubaofs/proto"
	"github.com/spf13/cobra"
	"reflect"
	"strconv"
>>>>>>> 5330cf5b
)

const (
	cmdCompatibilityUse   = "compatibility"
	cmdCompatibilityShort = "compatibility test"
)

func newCompatibilityCmd() *cobra.Command {
	var cmd = &cobra.Command{
		Use:     cmdCompatibilityUse,
		Aliases: []string{"cptest"},
		Short:   cmdCompatibilityShort,
		Args:    cobra.MinimumNArgs(0),
	}
	cmd.AddCommand(
		newMetaCompatibilityCmd(),
	)
	return cmd
}

const (
	cmdMetaCompatibilityShort = "Verify metadata consistency  of meta partition"
)

func newMetaCompatibilityCmd() *cobra.Command {
	var cmd = &cobra.Command{
		Use:     CliOpMetaCompatibility,
		Short:   cmdMetaCompatibilityShort,
		Aliases: []string{"meta"},
		Args:    cobra.MinimumNArgs(3),
		Run: func(cmd *cobra.Command, args []string) {
			var (
<<<<<<< HEAD
				//snapshotPath = args[0]
				host = args[1]
				pid  = args[2]
=======
				err          error
				snapshotPath = args[0]
				host         = args[1]
				pid          = args[2]
>>>>>>> 5330cf5b
			)
			client := api.NewMetaHttpClient(host, false)
			defer func() {
				if err != nil {
					errout("Error: %v", err)
				}
			}()
			id, err := strconv.ParseUint(pid, 10, 64)
			if err != nil {
				err = fmt.Errorf("parse pid[%v] failed: %v\n", pid, err)
				return
			}
			cursor, err := client.GetMetaPartition(id)
			if err != nil {
				return
			}
			mpcfg := &metanode.MetaPartitionConfig{
				Cursor:      cursor,
				PartitionId: id,
			}
			mp, err := metanode.NewMetaPartition(mpcfg, nil)
			if err != nil {
				stdout("%v\n", err)
				return
			}

			if _, err := mp.Snapshot(); err != nil {
				stdout("%v\n", err)
				return
			}

			stdout("[Meta partition is %v, verify result]\n", id)
			if err = verifyDentry(client, mp); err != nil {
				return
			}
			if err = verifyInode(client, mp); err != nil {
				return
			}
			stdout("All meta has checked\n")
		},
	}
	return cmd
}

func verifyDentry(client *api.MetaHttpClient, mp *metanode.MetaPartition) (err error) {
	dentryMap, err := client.GetAllDentry(mp.GetBaseConfig().PartitionId)
	if err != nil {
		return
	}
<<<<<<< HEAD

	err = mp.GetDentryTree().Range(&metanode.Dentry{}, nil, func(v []byte) (bool, error) {
		dentry := metanode.Dentry{}
		if err := dentry.Unmarshal(v); err != nil {
			stdout("range *metanode.Dentry")
			err = fmt.Errorf("range *metanode.Dentry has err:[%s]", err.Error())
			return false, err
=======
	mp.GetDentryTree().Ascend(func(d metanode.BtreeItem) bool {
		dentry, ok := d.(*metanode.Dentry)
		if !ok {
			stdout("item type is not *metanode.Dentry \n")
			err = fmt.Errorf("item type is not *metanode.Dentry")
			return true
>>>>>>> 5330cf5b
		}

		key := fmt.Sprintf("%v_%v", dentry.ParentId, dentry.Name)

		oldDentry, ok := dentryMap[key]
		if !ok {
			stdout("dentry %v is not in old version \n", key)
			err = fmt.Errorf("dentry %v is not in old version", key)
			return false, err
		}
		if !reflect.DeepEqual(dentry, oldDentry) {
			stdout("dentry %v is not equal with old version \n", key)
			err = fmt.Errorf("dentry %v is not equal with old version,dentry[%v],oldDentry[%v]", key, dentry, oldDentry)
			return false, err
		}
		return true, nil

	})
<<<<<<< HEAD
	stdout("The number of dentry is %v, all dentry are consistent \n", mp.GetDentryTree().Count())
=======
	if err == nil {
		stdout("The number of dentry is %v, all dentry are consistent \n", mp.GetDentryTree().Len())
	}
>>>>>>> 5330cf5b
	return
}

func verifyInode(client *api.MetaHttpClient, mp *metanode.MetaPartition) (err error) {
	inodesMap, err := client.GetAllInodes(mp.GetBaseConfig().PartitionId)
	if err != nil {
		return
	}
	var localInode *api.Inode
<<<<<<< HEAD
	err = mp.GetInodeTree().Range(&metanode.Inode{}, nil, func(v []byte) (bool, error) {
		inode := metanode.Inode{}
		if err := inode.Unmarshal(v); err != nil {
			stdout("unmarshal inode has err:[%s] \n", err.Error())
			return false, err
=======
	mp.GetInodeTree().Ascend(func(d metanode.BtreeItem) bool {
		inode, ok := d.(*metanode.Inode)
		if !ok {
			stdout("item type is not *metanode.Inode \n")
			err = fmt.Errorf("item type is not *metanode.Inode")
			return true
>>>>>>> 5330cf5b
		}

		oldInode, ok := inodesMap[inode.Inode]
		if !ok {
			stdout("inode %v is not in old version \n", inode.Inode)
<<<<<<< HEAD
			return true, fmt.Errorf("dentry %v is not in old version", inode.Inode)
=======
			err = fmt.Errorf("inode %v is not in old version", inode.Inode)
			return false
>>>>>>> 5330cf5b
		}
		localInode = &api.Inode{
			Inode:      inode.Inode,
			Type:       inode.Type,
			Uid:        inode.Uid,
			Gid:        inode.Gid,
			Size:       inode.Size,
			Generation: inode.Generation,
			CreateTime: inode.CreateTime,
			AccessTime: inode.AccessTime,
			ModifyTime: inode.ModifyTime,
			LinkTarget: inode.LinkTarget,
			NLink:      inode.NLink,
			Flag:       inode.Flag,
			Reserved:   inode.Reserved,
			Extents:    make([]proto.ExtentKey, 0),
		}
		inode.Extents.Range(func(ek proto.ExtentKey) bool {
			localInode.Extents = append(localInode.Extents, ek)
			return true
		})
		if !reflect.DeepEqual(oldInode, localInode) {
			stdout("inode %v is not equal with old version,inode[%v],oldInode[%v]\n", inode.Inode, inode, oldInode)
			err = fmt.Errorf("inode %v is not equal with old version,inode[%v],oldInode[%v]\n", inode.Inode, inode, oldInode)
			return false
		}
		return true, nil
	})
<<<<<<< HEAD

	stdout("The number of inodes is %v, all inodes are consistent \n", mp.GetInodeTree().Count())
=======
	if err == nil {
		stdout("The number of inodes is %v, all inodes are consistent \n", mp.GetInodeTree().Len())
	}
>>>>>>> 5330cf5b
	return
}<|MERGE_RESOLUTION|>--- conflicted
+++ resolved
@@ -16,24 +16,13 @@
 
 import (
 	"fmt"
-<<<<<<< HEAD
 	"github.com/chubaofs/chubaofs/proto"
-	"os"
 	"reflect"
 	"strconv"
 
 	"github.com/chubaofs/chubaofs/cli/api"
 	"github.com/chubaofs/chubaofs/metanode"
-	"github.com/chubaofs/chubaofs/util/log"
 	"github.com/spf13/cobra"
-=======
-	"github.com/chubaofs/chubaofs/cli/api"
-	"github.com/chubaofs/chubaofs/metanode"
-	"github.com/chubaofs/chubaofs/proto"
-	"github.com/spf13/cobra"
-	"reflect"
-	"strconv"
->>>>>>> 5330cf5b
 )
 
 const (
@@ -66,16 +55,10 @@
 		Args:    cobra.MinimumNArgs(3),
 		Run: func(cmd *cobra.Command, args []string) {
 			var (
-<<<<<<< HEAD
-				//snapshotPath = args[0]
-				host = args[1]
-				pid  = args[2]
-=======
 				err          error
 				snapshotPath = args[0]
 				host         = args[1]
 				pid          = args[2]
->>>>>>> 5330cf5b
 			)
 			client := api.NewMetaHttpClient(host, false)
 			defer func() {
@@ -99,6 +82,10 @@
 			mp, err := metanode.NewMetaPartition(mpcfg, nil)
 			if err != nil {
 				stdout("%v\n", err)
+				return
+			}
+			err = mp.Load(snapshotPath)
+			if err != nil {
 				return
 			}
 
@@ -125,7 +112,6 @@
 	if err != nil {
 		return
 	}
-<<<<<<< HEAD
 
 	err = mp.GetDentryTree().Range(&metanode.Dentry{}, nil, func(v []byte) (bool, error) {
 		dentry := metanode.Dentry{}
@@ -133,14 +119,6 @@
 			stdout("range *metanode.Dentry")
 			err = fmt.Errorf("range *metanode.Dentry has err:[%s]", err.Error())
 			return false, err
-=======
-	mp.GetDentryTree().Ascend(func(d metanode.BtreeItem) bool {
-		dentry, ok := d.(*metanode.Dentry)
-		if !ok {
-			stdout("item type is not *metanode.Dentry \n")
-			err = fmt.Errorf("item type is not *metanode.Dentry")
-			return true
->>>>>>> 5330cf5b
 		}
 
 		key := fmt.Sprintf("%v_%v", dentry.ParentId, dentry.Name)
@@ -159,13 +137,10 @@
 		return true, nil
 
 	})
-<<<<<<< HEAD
-	stdout("The number of dentry is %v, all dentry are consistent \n", mp.GetDentryTree().Count())
-=======
+
 	if err == nil {
-		stdout("The number of dentry is %v, all dentry are consistent \n", mp.GetDentryTree().Len())
+		stdout("The number of dentry is %v, all dentry are consistent \n", mp.GetDentryTree().Count())
 	}
->>>>>>> 5330cf5b
 	return
 }
 
@@ -175,31 +150,18 @@
 		return
 	}
 	var localInode *api.Inode
-<<<<<<< HEAD
 	err = mp.GetInodeTree().Range(&metanode.Inode{}, nil, func(v []byte) (bool, error) {
 		inode := metanode.Inode{}
 		if err := inode.Unmarshal(v); err != nil {
 			stdout("unmarshal inode has err:[%s] \n", err.Error())
 			return false, err
-=======
-	mp.GetInodeTree().Ascend(func(d metanode.BtreeItem) bool {
-		inode, ok := d.(*metanode.Inode)
-		if !ok {
-			stdout("item type is not *metanode.Inode \n")
-			err = fmt.Errorf("item type is not *metanode.Inode")
-			return true
->>>>>>> 5330cf5b
+
 		}
 
 		oldInode, ok := inodesMap[inode.Inode]
 		if !ok {
 			stdout("inode %v is not in old version \n", inode.Inode)
-<<<<<<< HEAD
 			return true, fmt.Errorf("dentry %v is not in old version", inode.Inode)
-=======
-			err = fmt.Errorf("inode %v is not in old version", inode.Inode)
-			return false
->>>>>>> 5330cf5b
 		}
 		localInode = &api.Inode{
 			Inode:      inode.Inode,
@@ -224,17 +186,13 @@
 		if !reflect.DeepEqual(oldInode, localInode) {
 			stdout("inode %v is not equal with old version,inode[%v],oldInode[%v]\n", inode.Inode, inode, oldInode)
 			err = fmt.Errorf("inode %v is not equal with old version,inode[%v],oldInode[%v]\n", inode.Inode, inode, oldInode)
-			return false
+			return false, err
 		}
 		return true, nil
 	})
-<<<<<<< HEAD
 
-	stdout("The number of inodes is %v, all inodes are consistent \n", mp.GetInodeTree().Count())
-=======
 	if err == nil {
-		stdout("The number of inodes is %v, all inodes are consistent \n", mp.GetInodeTree().Len())
+		stdout("The number of inodes is %v, all inodes are consistent \n", mp.GetInodeTree().Count())
 	}
->>>>>>> 5330cf5b
 	return
 }