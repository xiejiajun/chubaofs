// Copyright 2018 The Chubao Authors.
//
// Licensed under the Apache License, Version 2.0 (the "License");
// you may not use this file except in compliance with the License.
// You may obtain a copy of the License at
//
//     http://www.apache.org/licenses/LICENSE-2.0
//
// Unless required by applicable law or agreed to in writing, software
// distributed under the License is distributed on an "AS IS" BASIS,
// WITHOUT WARRANTIES OR CONDITIONS OF ANY KIND, either express or
// implied. See the License for the specific language governing
// permissions and limitations under the License.

package proto

// api
const (
	// Admin APIs
	AdminGetCluster                = "/admin/getCluster"
	AdminGetDataPartition          = "/dataPartition/get"
	AdminLoadDataPartition         = "/dataPartition/load"
	AdminCreateDataPartition       = "/dataPartition/create"
	AdminDecommissionDataPartition = "/dataPartition/decommission"
	AdminDiagnoseDataPartition     = "/dataPartition/diagnose"
	AdminDeleteDataReplica         = "/dataReplica/delete"
	AdminAddDataReplica            = "/dataReplica/add"
	AdminDeleteVol                 = "/vol/delete"
	AdminUpdateVol                 = "/vol/update"
	AdminCreateVol                 = "/admin/createVol"
	AdminGetVol                    = "/admin/getVol"
	AdminClusterFreeze             = "/cluster/freeze"
	AdminClusterStat               = "/cluster/stat"
	AdminGetIP                     = "/admin/getIp"
	AdminCreateMetaPartition       = "/metaPartition/create"
	AdminSetMetaNodeThreshold      = "/threshold/set"
	AdminListVols                  = "/vol/list"
<<<<<<< HEAD
	AdminSetMetaNodeParams         = "/metaNode/setParams"
	AdminGetMetaNodeParams         = "/metaNode/getParams"
	//graphql master api
	AdminClusterAPI = "/api/cluster"
	AdminUserAPI    = "/api/user"
	AdminVolumeAPI  = "/api/volume"
	//graphql coonsole api
	ConsoleLoginAPI = "/login"
=======
	AdminSetNodeInfo               = "/admin/setNodeInfo"
	AdminGetNodeInfo               = "/admin/getNodeInfo"
>>>>>>> b208ba21

	// Client APIs
	ClientDataPartitions = "/client/partitions"
	ClientVol            = "/client/vol"
	ClientMetaPartition  = "/metaPartition/get"
	ClientVolStat        = "/client/volStat"
	ClientMetaPartitions = "/client/metaPartitions"

	//raft node APIs
	AddRaftNode    = "/raftNode/add"
	RemoveRaftNode = "/raftNode/remove"

	// Node APIs
	AddDataNode                    = "/dataNode/add"
	DecommissionDataNode           = "/dataNode/decommission"
	DecommissionDisk               = "/disk/decommission"
	GetDataNode                    = "/dataNode/get"
	AddMetaNode                    = "/metaNode/add"
	DecommissionMetaNode           = "/metaNode/decommission"
	GetMetaNode                    = "/metaNode/get"
	AdminLoadMetaPartition         = "/metaPartition/load"
	AdminDiagnoseMetaPartition     = "/metaPartition/diagnose"
	AdminDecommissionMetaPartition = "/metaPartition/decommission"
	AdminAddMetaReplica            = "/metaReplica/add"
	AdminDeleteMetaReplica         = "/metaReplica/delete"

	// Operation response
	GetMetaNodeTaskResponse = "/metaNode/response" // Method: 'POST', ContentType: 'application/json'
	GetDataNodeTaskResponse = "/dataNode/response" // Method: 'POST', ContentType: 'application/json'

	GetTopologyView = "/topo/get"
	UpdateZone      = "/zone/update"
	GetAllZones     = "/zone/list"

	//token
	TokenGetURI    = "/token/get"
	TokenAddURI    = "/token/add"
	TokenDelURI    = "/token/delete"
	TokenUpdateURI = "/token/update"

	// Header keys
	SkipOwnerValidation = "Skip-Owner-Validation"
	ForceDelete         = "Force-Delete"

	// APIs for user management
	UserCreate          = "/user/create"
	UserDelete          = "/user/delete"
	UserUpdate          = "/user/update"
	UserUpdatePolicy    = "/user/updatePolicy"
	UserRemovePolicy    = "/user/removePolicy"
	UserDeleteVolPolicy = "/user/deleteVolPolicy"
	UserGetInfo         = "/user/info"
	UserGetAKInfo       = "/user/akInfo"
	UserTransferVol     = "/user/transferVol"
	UserList            = "/user/list"
	UsersOfVol          = "/vol/users"
	//graphql api for header
	HeadAuthorized  = "Authorization"
	ParamAuthorized = "_authorization"
	UserKey         = "_user_key"
	UserInfoKey     = "_user_info_key"
)

const TimeFormat = "2006-01-02 15:04:05"

const (
	ReadOnlyToken  = 1
	ReadWriteToken = 2
)

type Token struct {
	TokenType int8
	Value     string
	VolName   string
}

// HTTPReply uniform response structure
type HTTPReply struct {
	Code int32       `json:"code"`
	Msg  string      `json:"msg"`
	Data interface{} `json:"data"`
}

// RegisterMetaNodeResp defines the response to register a meta node.
type RegisterMetaNodeResp struct {
	ID uint64
}

// ClusterInfo defines the cluster infomation.
type ClusterInfo struct {
	Cluster                     string
	Ip                          string
	MetaNodeDeleteBatchCount    uint64
	MetaNodeDeleteWorkerSleepMs uint64
	DataNodeDeleteLimitRate     uint64
}

// CreateDataPartitionRequest defines the request to create a data partition.
type CreateDataPartitionRequest struct {
	PartitionType string
	PartitionId   uint64
	PartitionSize int
	VolumeId      string
	IsRandomWrite bool
	Members       []Peer
	Hosts         []string
	CreateType    int
}

// CreateDataPartitionResponse defines the response to the request of creating a data partition.
type CreateDataPartitionResponse struct {
	PartitionId uint64
	Status      uint8
	Result      string
}

// DeleteDataPartitionRequest defines the request to delete a data partition.
type DeleteDataPartitionRequest struct {
	DataPartitionType string
	PartitionId       uint64
	PartitionSize     int
}

// DeleteDataPartitionResponse defines the response to the request of deleting a data partition.
type DeleteDataPartitionResponse struct {
	Status      uint8
	Result      string
	PartitionId uint64
}

// DataPartitionDecommissionRequest defines the request of decommissioning a data partition.
type DataPartitionDecommissionRequest struct {
	PartitionId uint64
	RemovePeer  Peer
	AddPeer     Peer
}

// AddDataPartitionRaftMemberRequest defines the request of add raftMember a data partition.
type AddDataPartitionRaftMemberRequest struct {
	PartitionId uint64
	AddPeer     Peer
}

// RemoveDataPartitionRaftMemberRequest defines the request of add raftMember a data partition.
type RemoveDataPartitionRaftMemberRequest struct {
	PartitionId uint64
	RemovePeer  Peer
}

// AddMetaPartitionRaftMemberRequest defines the request of add raftMember a meta partition.
type AddMetaPartitionRaftMemberRequest struct {
	PartitionId uint64
	AddPeer     Peer
}

// RemoveMetaPartitionRaftMemberRequest defines the request of add raftMember a meta partition.
type RemoveMetaPartitionRaftMemberRequest struct {
	PartitionId uint64
	RemovePeer  Peer
}

// LoadDataPartitionRequest defines the request of loading a data partition.
type LoadDataPartitionRequest struct {
	PartitionId uint64
}

// LoadDataPartitionResponse defines the response to the request of loading a data partition.
type LoadDataPartitionResponse struct {
	PartitionId       uint64
	Used              uint64
	PartitionSnapshot []*File
	Status            uint8
	PartitionStatus   int
	Result            string
	VolName           string
}

// File defines the file struct.
type File struct {
	Name     string
	Crc      uint32
	Size     uint32
	Modified int64
}

// LoadMetaPartitionMetricRequest defines the request of loading the meta partition metrics.
type LoadMetaPartitionMetricRequest struct {
	PartitionID uint64
	Start       uint64
	End         uint64
}

// LoadMetaPartitionMetricResponse defines the response to the request of loading the meta partition metrics.
type LoadMetaPartitionMetricResponse struct {
	Start    uint64
	End      uint64
	MaxInode uint64
	Status   uint8
	Result   string
}

// HeartBeatRequest define the heartbeat request.
type HeartBeatRequest struct {
	CurrTime   int64
	MasterAddr string
}

// PartitionReport defines the partition report.
type PartitionReport struct {
	VolName         string
	PartitionID     uint64
	PartitionStatus int
	Total           uint64
	Used            uint64
	DiskPath        string
	IsLeader        bool
	ExtentCount     int
	NeedCompare     bool
}

// DataNodeHeartbeatResponse defines the response to the data node heartbeat.
type DataNodeHeartbeatResponse struct {
	Total               uint64
	Used                uint64
	Available           uint64
	TotalPartitionSize  uint64 // volCnt * volsize
	RemainingCapacity   uint64 // remaining capacity to create partition
	CreatedPartitionCnt uint32
	MaxCapacity         uint64 // maximum capacity to create partition
	ZoneName            string
	PartitionReports    []*PartitionReport
	Status              uint8
	Result              string
	BadDisks            []string
}

// MetaPartitionReport defines the meta partition report.
type MetaPartitionReport struct {
	PartitionID uint64
	Start       uint64
	End         uint64
	Status      int
	MaxInodeID  uint64
	IsLeader    bool
	VolName     string
	InodeCnt    uint64
	DentryCnt   uint64
}

// MetaNodeHeartbeatResponse defines the response to the meta node heartbeat request.
type MetaNodeHeartbeatResponse struct {
	ZoneName             string
	Total                uint64
	Used                 uint64
	MetaPartitionReports []*MetaPartitionReport
	Status               uint8
	Result               string
}

// DeleteFileRequest defines the request to delete a file.
type DeleteFileRequest struct {
	VolId uint64
	Name  string
}

// DeleteFileResponse defines the response to the request of deleting a file.
type DeleteFileResponse struct {
	Status uint8
	Result string
	VolId  uint64
	Name   string
}

// DeleteMetaPartitionRequest defines the request of deleting a meta partition.
type DeleteMetaPartitionRequest struct {
	PartitionID uint64
}

// DeleteMetaPartitionResponse defines the response to the request of deleting a meta partition.
type DeleteMetaPartitionResponse struct {
	PartitionID uint64
	Status      uint8
	Result      string
}

// UpdateMetaPartitionRequest defines the request to update a meta partition.
type UpdateMetaPartitionRequest struct {
	PartitionID uint64
	VolName     string
	Start       uint64
	End         uint64
}

// UpdateMetaPartitionResponse defines the response to the request of updating the meta partition.
type UpdateMetaPartitionResponse struct {
	PartitionID uint64
	VolName     string
	End         uint64
	Status      uint8
	Result      string
}

// MetaPartitionDecommissionRequest defines the request of decommissioning a meta partition.
type MetaPartitionDecommissionRequest struct {
	PartitionID uint64
	VolName     string
	RemovePeer  Peer
	AddPeer     Peer
}

// MetaPartitionDecommissionResponse defines the response to the request of decommissioning a meta partition.
type MetaPartitionDecommissionResponse struct {
	PartitionID uint64
	VolName     string
	Status      uint8
	Result      string
}

// MetaPartitionLoadRequest defines the request to load meta partition.
type MetaPartitionLoadRequest struct {
	PartitionID uint64
}

// MetaPartitionLoadResponse defines the response to the request of loading meta partition.
type MetaPartitionLoadResponse struct {
	PartitionID uint64
	DoCompare   bool
	ApplyID     uint64
	MaxInode    uint64
	DentryCount uint64
	InodeCount  uint64
	Addr        string
}

// DataPartitionResponse defines the response from a data node to the master that is related to a data partition.
type DataPartitionResponse struct {
	PartitionID uint64
	Status      int8
	ReplicaNum  uint8
	Hosts       []string
	LeaderAddr  string
	Epoch       uint64
	IsRecover   bool
}

// DataPartitionsView defines the view of a data partition
type DataPartitionsView struct {
	DataPartitions []*DataPartitionResponse
}

func NewDataPartitionsView() (dataPartitionsView *DataPartitionsView) {
	dataPartitionsView = new(DataPartitionsView)
	dataPartitionsView.DataPartitions = make([]*DataPartitionResponse, 0)
	return
}

// MetaPartitionView defines the view of a meta partition
type MetaPartitionView struct {
	PartitionID uint64
	Start       uint64
	End         uint64
	MaxInodeID  uint64
	InodeCount  uint64
	DentryCount uint64
	IsRecover   bool
	Members     []string
	LeaderAddr  string
	Status      int8
}

type OSSSecure struct {
	AccessKey string
	SecretKey string
}

// VolView defines the view of a volume
type VolView struct {
	Name           string
	Owner          string
	Status         uint8
	FollowerRead   bool
	MetaPartitions []*MetaPartitionView
	DataPartitions []*DataPartitionResponse
	OSSSecure      *OSSSecure
	CreateTime     int64
}

func (v *VolView) SetOwner(owner string) {
	v.Owner = owner
}

func (v *VolView) SetOSSSecure(accessKey, secretKey string) {
	v.OSSSecure = &OSSSecure{AccessKey: accessKey, SecretKey: secretKey}
}

func NewVolView(name string, status uint8, followerRead bool, createTime int64) (view *VolView) {
	view = new(VolView)
	view.Name = name
	view.FollowerRead = followerRead
	view.CreateTime = createTime
	view.Status = status
	view.MetaPartitions = make([]*MetaPartitionView, 0)
	view.DataPartitions = make([]*DataPartitionResponse, 0)
	return
}

func NewMetaPartitionView(partitionID, start, end uint64, status int8) (mpView *MetaPartitionView) {
	mpView = new(MetaPartitionView)
	mpView.PartitionID = partitionID
	mpView.Start = start
	mpView.End = end
	mpView.Status = status
	mpView.Members = make([]string, 0)
	return
}

// SimpleVolView defines the simple view of a volume
type SimpleVolView struct {
	ID                 uint64
	Name               string
	Owner              string
	ZoneName           string
	DpReplicaNum       uint8
	MpReplicaNum       uint8
	InodeCount         uint64
	DentryCount        uint64
	MaxMetaPartitionID uint64
	Status             uint8
	Capacity           uint64 // GB
	RwDpCnt            int
	MpCnt              int
	DpCnt              int
	FollowerRead       bool
	NeedToLowerReplica bool
	Authenticate       bool
	CrossZone          bool
	CreateTime         string
	EnableToken        bool
	Tokens             map[string]*Token `graphql:"-"`
	Description        string
}

// MasterAPIAccessResp defines the response for getting meta partition
type MasterAPIAccessResp struct {
	APIResp APIAccessResp `json:"api_resp"`
	Data    []byte        `json:"data"`
}

type VolInfo struct {
	Name       string
	Owner      string
	CreateTime int64
	Status     uint8
	TotalSize  uint64
	UsedSize   uint64
}

func NewVolInfo(name, owner string, createTime int64, status uint8, totalSize, usedSize uint64) *VolInfo {
	return &VolInfo{
		Name:       name,
		Owner:      owner,
		CreateTime: createTime,
		Status:     status,
		TotalSize:  totalSize,
		UsedSize:   usedSize,
	}
}<|MERGE_RESOLUTION|>--- conflicted
+++ resolved
@@ -35,19 +35,14 @@
 	AdminCreateMetaPartition       = "/metaPartition/create"
 	AdminSetMetaNodeThreshold      = "/threshold/set"
 	AdminListVols                  = "/vol/list"
-<<<<<<< HEAD
-	AdminSetMetaNodeParams         = "/metaNode/setParams"
-	AdminGetMetaNodeParams         = "/metaNode/getParams"
+	AdminSetNodeInfo               = "/admin/setNodeInfo"
+	AdminGetNodeInfo               = "/admin/getNodeInfo"
 	//graphql master api
 	AdminClusterAPI = "/api/cluster"
 	AdminUserAPI    = "/api/user"
 	AdminVolumeAPI  = "/api/volume"
 	//graphql coonsole api
 	ConsoleLoginAPI = "/login"
-=======
-	AdminSetNodeInfo               = "/admin/setNodeInfo"
-	AdminGetNodeInfo               = "/admin/getNodeInfo"
->>>>>>> b208ba21
 
 	// Client APIs
 	ClientDataPartitions = "/client/partitions"
